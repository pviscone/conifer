--- conflicted
+++ resolved
@@ -21,11 +21,7 @@
 - xgboost
 - ONNX - giving access to other training libraries such as lightGBM and CatBoost with ONNXMLTools
 - TMVA
-<<<<<<< HEAD
-- TensorFlow Decision Forests (TF DF)
-=======
 - Tensorflow Decision Forest (tf_df)
->>>>>>> 0de5f77d
 
 Available backends:
 - Xilinx HLS - for best results use latest Vitis HLS, but Vivado HLS is also supported (conifer uses whichever is on your `$PATH`)
