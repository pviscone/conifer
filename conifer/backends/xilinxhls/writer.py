--- conflicted
+++ resolved
@@ -3,14 +3,11 @@
 from shutil import copyfile
 import warnings
 import numpy as np
-<<<<<<< HEAD
 import copy
 from conifer.utils import _ap_include
-=======
 import datetime
 import logging
 logger = logging.getLogger(__name__)
->>>>>>> 86d8553e
 
 _TOOLS = {
     'vivadohls': 'vivado_hls',
@@ -352,7 +349,6 @@
 
     return config
 
-<<<<<<< HEAD
 def decision_function(X, model, trees=False):
     cfg = model.config
     curr_dir = os.getcwd()
@@ -361,32 +357,6 @@
         y = np.array(model.bridge.decision_function(X))
     elif len(X.shape) == 2:
         y = np.array([model.bridge.decision_function(xi) for xi in X])
-=======
-
-def decision_function(X, config, trees=False):
-    np.savetxt('{}/tb_data/tb_input_features.dat'.format(config['OutputDir']),
-               X, delimiter=",", fmt='%10f')
-    cwd = os.getcwd()
-    os.chdir(config['OutputDir'])
-
-    hls_tool = get_hls()
-    if hls_tool == None:
-        logger.error("No HLS in PATH. Did you source the appropriate Xilinx Toolchain?")
-        sys.exit()    
-
-    cmd = '{} -f build_prj.tcl "csim=1 synth=0" > predict.log'.format(hls_tool)
-    logger.debug(f'decision_function invoking {hls_tool} with command "{cmd}"')
-    success = os.system(cmd)
-    if(success > 0):
-        logger.error("'predict' failed, check predict.log")
-        sys.exit()
-    y = np.loadtxt('tb_data/csim_results.log')
-    if trees:
-        tree_scores = np.loadtxt('tb_data/csim_tree_results.log')
-    os.chdir(cwd)
-    if trees:
-        return y, tree_scores
->>>>>>> 86d8553e
     else:
         raise Exception(f"Can't handle data shape {X.shape}, expected 1D or 2D shape")
     os.chdir(curr_dir)
