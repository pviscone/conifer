--- conflicted
+++ resolved
@@ -7,13 +7,7 @@
     # package is not installed
     pass
 
-<<<<<<< HEAD
-from . import converters
-from . import backends
-from .model import model
-from . import utils
-=======
 from conifer import converters
 from conifer import backends
 from conifer.model import Model
->>>>>>> 01743d76
+from conifer import utils