--- conflicted
+++ resolved
@@ -2,9 +2,7 @@
 from conifer.converters import tmva
 from conifer.converters import xgboost
 from conifer.converters import onnx
-<<<<<<< HEAD
 from conifer.model import make_model
-=======
 
 try:
     from conifer.converters import tf_df
@@ -14,7 +12,6 @@
           "from TensorFlow Decision Forests models is not possible.")
 
 from conifer.model import Model
->>>>>>> fb4cc2c2
 import logging
 logger = logging.getLogger(__name__)
 
@@ -52,13 +49,9 @@
 def convert_from_onnx(model, config):
   '''Convert a BDT from an ONNX model and configuration'''
   ensembleDict = onnx.convert(model)
-<<<<<<< HEAD
   return make_model(ensembleDict, config)
-=======
-  return Model(ensembleDict, config)
 
 def convert_from_tf_df(model, config):
   '''Convert a BDT from an TF-DF model and configuration'''
   ensembleDict = tf_df.convert(model)
-  return Model(ensembleDict, config)
->>>>>>> fb4cc2c2
+  return make_model(ensembleDict, config)