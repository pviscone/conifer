import json
import xgboost as xgb
import pandas
from packaging import version
from typing import Union
import logging
from conifer.converters import splitting_conventions
logger = logging.getLogger(__name__)
__xgb_version = version.parse(xgb.__version__)

def convert(bdt : Union[xgb.core.Booster, xgb.XGBClassifier, xgb.XGBRegressor]):
    assert isinstance(bdt, (xgb.core.Booster, xgb.XGBClassifier, xgb.XGBRegressor))
    if isinstance(bdt, xgb.core.Booster):
      bst = bdt
    elif isinstance(bdt, (xgb.XGBClassifier, xgb.XGBRegressor)):
      bst = bdt.get_booster()
    meta = json.loads(bst.save_config())
    if __xgb_version >= version.parse('2'):
      logger.warning(f'xgboost versions >= 2.0.0 are not yet fully supported. You have xgboost {__xgb_version}')
      max_depth = int(meta.get('learner').get('gradient_booster').get('tree_train_param').get('max_depth'))
    else:
      updater = meta.get('learner').get('gradient_booster').get('gbtree_train_param').get('updater').split(',')[0]
      max_depth = int(meta.get('learner').get('gradient_booster').get('updater').get(updater).get('train_param').get('max_depth'))
    n_classes = int(meta.get('learner').get('learner_model_param').get('num_class'))
    fn_classes = 1 if n_classes == 0 else n_classes # the number of learners
    n_classes = 2 if n_classes == 0 else n_classes # the actual number of classes
    n_trees = int(int(meta.get('learner').get('gradient_booster').get('gbtree_model_param').get('num_trees')) / fn_classes)
    n_features = int(meta.get('learner').get('learner_model_param').get('num_feature'))
<<<<<<< HEAD
    ensembleDict = {'max_depth' : max_depth,
                    'n_trees' : n_trees,
                    'n_classes' : n_classes,
                    'n_features' : n_features,
                    'trees' : [],
                    'init_predict' : [0] * fn_classes,
                    'norm' : 1,
                    'library':'xgboost',
                    'splitting_convention': splitting_conventions['xgboost']}
=======
>>>>>>> d2a5f1dd
    
    feature_names = {}
    if bst.feature_names is None:
      for i in range(n_features):
        feature_names[f'f{i}'] = i
    else:
      for i, feature_name in enumerate(bst.feature_names):
        feature_names[feature_name] = i
    
    ensembleDict = {'max_depth' : max_depth,
                    'n_trees' : n_trees,
                    'n_classes' : n_classes,
                    'n_features' : n_features,
                    'trees' : [],
                    'init_predict' : [0] * fn_classes,
                    'norm' : 1,
                    'feature_map' : feature_names
                    }

    trees = bst.trees_to_dataframe()
    for i in range(ensembleDict['n_trees']):
        treesl = []
        for j in range(fn_classes):
            tree = trees[trees.Tree == fn_classes * i + j]
            tree = treeToDict(tree, feature_names)
            treesl.append(tree)
        ensembleDict['trees'].append(treesl)
    return ensembleDict

def treeToDict(tree : pandas.DataFrame, feature_names):
  assert isinstance(tree, pandas.DataFrame), "This method expects the tree as a pandas DataFrame"
  thresholds = tree.Split.fillna(0).tolist()
  features = tree.Feature.map(lambda x : -2 if x == 'Leaf' else feature_names[x]).tolist()
  children_left = tree.Yes.map(lambda x : int(x.split('-')[1]) if isinstance(x, str) else -1).tolist()
  children_right = tree.No.map(lambda x : int(x.split('-')[1]) if isinstance(x, str) else -1).tolist()
  values = tree.Gain.tolist()
  treeDict = {'feature'        : features,
              'threshold'      : thresholds,
              'children_left'  : children_left,
              'children_right' : children_right,
              'value'          : values
              }
  return treeDict<|MERGE_RESOLUTION|>--- conflicted
+++ resolved
@@ -26,7 +26,7 @@
     n_classes = 2 if n_classes == 0 else n_classes # the actual number of classes
     n_trees = int(int(meta.get('learner').get('gradient_booster').get('gbtree_model_param').get('num_trees')) / fn_classes)
     n_features = int(meta.get('learner').get('learner_model_param').get('num_feature'))
-<<<<<<< HEAD
+
     ensembleDict = {'max_depth' : max_depth,
                     'n_trees' : n_trees,
                     'n_classes' : n_classes,
@@ -36,8 +36,6 @@
                     'norm' : 1,
                     'library':'xgboost',
                     'splitting_convention': splitting_conventions['xgboost']}
-=======
->>>>>>> d2a5f1dd
     
     feature_names = {}
     if bst.feature_names is None:
